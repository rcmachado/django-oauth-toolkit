--- conflicted
+++ resolved
@@ -334,13 +334,8 @@
             'refresh_token': content['refresh_token'],
             'scope': 'read write nuke',
         }
-<<<<<<< HEAD
-        response = self.client.post(reverse('token'), data=token_request_data, **auth_headers)
+        response = self.client.post(reverse('oauth2_provider:token'), data=token_request_data, **auth_headers)
         self.assertEqual(response.status_code, 401)
-=======
-        response = self.client.post(reverse('oauth2_provider:token'), data=token_request_data, **auth_headers)
-        self.assertEqual(response.status_code, 400)
->>>>>>> 07769102
 
     def test_refresh_fail_repeating_requests(self):
         """
